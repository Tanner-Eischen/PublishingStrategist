"""FastAPI application for KDP Strategist UI backend.

This module creates a FastAPI application that serves as a bridge between
the React frontend and the existing MCP agent backend.
"""

import asyncio
import logging
from contextlib import asynccontextmanager
from typing import Dict, Any

from fastapi import FastAPI, HTTPException, WebSocket, WebSocketDisconnect
from fastapi.middleware.cors import CORSMiddleware
from fastapi.staticfiles import StaticFiles
from fastapi.responses import JSONResponse
import uvicorn

# Import existing MCP agent
<<<<<<< HEAD
from kdp_strategist.agent.kdp_strategist_adapter import (
    KDPStrategistAdapter as KDPStrategistAgent,
)
=======

from src.kdp_strategist.agent.kdp_strategist_agent import KDPStrategistAgent

>>>>>>> 3f0e24c5

# Import API routers
from .routers import niches, competitors, listings, trends, stress

# Configure logging
logging.basicConfig(level=logging.INFO)
logger = logging.getLogger(__name__)

# WebSocket connection manager
class ConnectionManager:
    def __init__(self):
        self.active_connections: list[WebSocket] = []

    async def connect(self, websocket: WebSocket):
        await websocket.accept()
        self.active_connections.append(websocket)
        logger.info(f"WebSocket connected. Total connections: {len(self.active_connections)}")

    def disconnect(self, websocket: WebSocket):
        if websocket in self.active_connections:
            self.active_connections.remove(websocket)
        logger.info(f"WebSocket disconnected. Total connections: {len(self.active_connections)}")

    async def send_personal_message(self, message: str, websocket: WebSocket):
        await websocket.send_text(message)

    async def broadcast(self, message: str):
        for connection in self.active_connections:
            try:
                await connection.send_text(message)
            except Exception as e:
                logger.error(f"Error broadcasting message: {e}")
                self.disconnect(connection)

manager = ConnectionManager()

@asynccontextmanager
async def lifespan(app: FastAPI):
    """Manage application lifecycle - startup and shutdown events."""
    # Startup
    logger.info("Starting KDP Strategist API...")
    try:
        # Initialize MCP agent
        app.state.agent = await KDPStrategistAgent.create()
        logger.info("MCP Agent initialized successfully")
        yield
    except Exception as e:
        logger.error(f"Failed to initialize MCP agent: {e}")
        raise
    finally:
        # Shutdown
        logger.info("Shutting down KDP Strategist API...")
        if hasattr(app.state, 'agent'):
            try:
                await app.state.agent.cleanup()
                logger.info("MCP Agent cleaned up successfully")
            except Exception as e:
                logger.error(f"Error during agent cleanup: {e}")

# Create FastAPI application
app = FastAPI(
    title="KDP Strategist API",
    description="Web API for KDP Strategist AI Agent",
    version="1.0.0",
    lifespan=lifespan
)

# Configure CORS for React frontend
app.add_middleware(
    CORSMiddleware,
    allow_origins=[
        "http://localhost:3000",  # React dev server
        "http://localhost:5173",  # Vite dev server
        "http://127.0.0.1:3000",
        "http://127.0.0.1:5173",
    ],
    allow_credentials=True,
    allow_methods=["*"],
    allow_headers=["*"],
)

# Include API routers
app.include_router(niches.router, prefix="/api/niches", tags=["niches"])
app.include_router(competitors.router, prefix="/api/competitors", tags=["competitors"])
app.include_router(listings.router, prefix="/api/listings", tags=["listings"])
app.include_router(trends.router, prefix="/api/trends", tags=["trends"])
app.include_router(stress.router, prefix="/api/stress", tags=["stress"])

# Health check endpoint
@app.get("/api/health")
async def health_check():
    """Health check endpoint."""
    return {"status": "healthy", "service": "kdp_strategist-api"}

# WebSocket endpoint for real-time updates
@app.websocket("/ws")
async def websocket_endpoint(websocket: WebSocket):
    """WebSocket endpoint for real-time updates."""
    await manager.connect(websocket)
    try:
        while True:
            data = await websocket.receive_text()
            # Echo back for now - can be enhanced for real-time analysis updates
            await manager.send_personal_message(f"Message received: {data}", websocket)
    except WebSocketDisconnect:
        manager.disconnect(websocket)
    except Exception as e:
        logger.error(f"WebSocket error: {e}")
        manager.disconnect(websocket)

# Global exception handler
@app.exception_handler(Exception)
async def global_exception_handler(request, exc):
    """Global exception handler for unhandled errors."""
    logger.error(f"Unhandled exception: {exc}")
    return JSONResponse(
        status_code=500,
        content={"detail": "Internal server error", "type": "internal_error"}
    )

# Serve static files (React build) - will be added after UI is built
# app.mount("/", StaticFiles(directory="ui/dist", html=True), name="ui")

if __name__ == "__main__":
    uvicorn.run(
        "api.main:app",
        host="0.0.0.0",
        port=8000,
        reload=True,
        log_level="info"
    )<|MERGE_RESOLUTION|>--- conflicted
+++ resolved
@@ -16,15 +16,10 @@
 import uvicorn
 
 # Import existing MCP agent
-<<<<<<< HEAD
-from kdp_strategist.agent.kdp_strategist_adapter import (
-    KDPStrategistAdapter as KDPStrategistAgent,
-)
-=======
 
 from src.kdp_strategist.agent.kdp_strategist_agent import KDPStrategistAgent
 
->>>>>>> 3f0e24c5
+
 
 # Import API routers
 from .routers import niches, competitors, listings, trends, stress
