"""Niche Discovery Tool.

Finds profitable publishing niches by analyzing:
- Keyword variations and search volume
- Google Trends data for market interest
- Amazon competition analysis
- Market opportunity scoring
- Content gap identification

The tool combines multiple data sources to identify niches with:
- High market demand (Google Trends)
- Manageable competition (Amazon/Keepa data)
- Sustainable growth potential
- Clear monetization opportunities
"""

import asyncio
import logging
from typing import Dict, List, Optional, Any, Tuple
from datetime import datetime
import itertools
import re

from ...data.cache_manager import CacheManager
from ...data.keepa_client import KeepaClient
from ...data.trends_client import TrendsClient
from ...models.niche_model import (
    Niche,
    CompetitionLevel,
    ProfitabilityTier,
    RiskLevel,
)
from ...models.trend_model import TrendAnalysis, TrendDirection, TrendStrength
<<<<<<< HEAD
=======
from src.kdp_strategist.models.niche_model import (
    Niche,
    CompetitionLevel,
    ProfitabilityTier,
    RiskLevel,
)  # Add RiskLevel
from src.kdp_strategist.models.trend_model import (
    TrendAnalysis,
    TrendDirection,
    TrendStrength,
)

>>>>>>> ccf0e48f
logger = logging.getLogger(__name__)


class NicheScorer:
    """Scoring engine for niche profitability analysis."""

    # Scoring weights
    WEIGHTS = {
        "trend_score": 0.25,
        "competition_score": 0.30,
        "market_size_score": 0.20,
        "seasonality_score": 0.15,
        "content_gap_score": 0.10,
    }


    # Competition scoring thresholds
    LOW_COMPETITION_THRESHOLD = 10
    MEDIUM_COMPETITION_THRESHOLD = 50
    HIGH_COMPETITION_THRESHOLD = 100

    HIGH_REVIEW_THRESHOLD = 1000
    MEDIUM_REVIEW_THRESHOLD = 100
    LOW_REVIEW_THRESHOLD = 10

    LOW_RATING_THRESHOLD = 3.5
    HIGH_RATING_THRESHOLD = 4.5
    

    @classmethod
    def calculate_profitability_score(cls, niche_data: Dict[str, Any]) -> float:
        """Calculate overall profitability score (0-100)."""
        scores = {
            "trend_score": cls._score_trend_strength(niche_data.get("trend_analysis")),
            "competition_score": cls._score_competition_level(
                niche_data.get("competition_data")
            ),
            "market_size_score": cls._score_market_size(
                niche_data.get("market_metrics")
            ),
            "seasonality_score": cls._score_seasonality(
                niche_data.get("seasonal_patterns")
            ),
            "content_gap_score": cls._score_content_gaps(
                niche_data.get("content_analysis")
            ),
        }

        # Calculate weighted score
        total_score = sum(
            score * cls.WEIGHTS[key]
            for key, score in scores.items()
            if score is not None
        )
        weight_sum = sum(
            cls.WEIGHTS[key] for key, score in scores.items() if score is not None
        )

        return (total_score / weight_sum * 100) if weight_sum > 0 else 0

    @staticmethod
    def _score_trend_strength(
        trend_analysis: Optional[TrendAnalysis],
    ) -> Optional[float]:
        """Score based on trend strength and direction."""
        if not trend_analysis:
            return None

        base_score = trend_analysis.trend_score

        # Adjust for trend direction
        if trend_analysis.direction == TrendDirection.RISING:
            base_score *= 1.2
        elif trend_analysis.direction == TrendDirection.DECLINING:
            base_score *= 0.7

        # Adjust for trend strength
        strength_multipliers = {
            TrendStrength.VERY_STRONG: 1.3,
            TrendStrength.STRONG: 1.1,
            TrendStrength.MODERATE: 1.0,
            TrendStrength.WEAK: 0.8,
            TrendStrength.VERY_WEAK: 0.5,
        }

        multiplier = strength_multipliers.get(trend_analysis.strength, 1.0)
        return min(100, base_score * multiplier)

    @staticmethod
    def _score_competition_level(
        competition_data: Optional[Dict[str, Any]],
    ) -> Optional[float]:
        """Score based on competition analysis."""
        if not competition_data:
            return None

        # Lower competition = higher score
        competitor_count = competition_data.get("competitor_count", 0)
        avg_reviews = competition_data.get("avg_review_count", 0)
        avg_rating = competition_data.get("avg_rating", 0)
        price_range = competition_data.get("price_range", {})

        # Base score inversely related to competition
        if competitor_count == 0:
            base_score = 100
        elif competitor_count < cls.LOW_COMPETITION_THRESHOLD:
            base_score = 90
        elif competitor_count < cls.MEDIUM_COMPETITION_THRESHOLD:
            base_score = 70
        elif competitor_count < cls.HIGH_COMPETITION_THRESHOLD:
            base_score = 50
        else:
            base_score = 30

        # Adjust for review saturation
        if avg_reviews > cls.HIGH_REVIEW_THRESHOLD:
            base_score *= 0.6  # High review saturation
        elif avg_reviews > cls.MEDIUM_REVIEW_THRESHOLD:
            base_score *= 0.8
        elif avg_reviews < cls.LOW_REVIEW_THRESHOLD:
            base_score *= 1.2  # Low review saturation = opportunity

        # Adjust for rating quality
        if avg_rating < cls.LOW_RATING_THRESHOLD:
            base_score *= 1.3  # Poor ratings = opportunity
        elif avg_rating > cls.HIGH_RATING_THRESHOLD:
            base_score *= 0.9  # High ratings = strong competition

        return min(100, base_score)

    @staticmethod
    def _score_market_size(market_metrics: Optional[Dict[str, Any]]) -> Optional[float]:
        """Score based on market size indicators."""
        if not market_metrics:
            return None

        search_volume = market_metrics.get("estimated_search_volume", 0)
        related_keywords = market_metrics.get("related_keyword_count", 0)
        category_size = market_metrics.get("category_size_score", 50)

        # Score based on search volume
        if search_volume > 10000:
            volume_score = 90
        elif search_volume > 1000:
            volume_score = 70
        elif search_volume > 100:
            volume_score = 50
        else:
            volume_score = 30

        # Adjust for keyword diversity
        keyword_multiplier = min(1.5, 1 + (related_keywords / 100))

        # Combine scores
        final_score = (volume_score * 0.6 + category_size * 0.4) * keyword_multiplier
        return min(100, final_score)

    @staticmethod
    def _score_seasonality(
        seasonal_patterns: Optional[Dict[str, Any]],
    ) -> Optional[float]:
        """Score based on seasonal stability."""
        if not seasonal_patterns:
            return 75  # Neutral score if no data

        seasonality_strength = seasonal_patterns.get("seasonality_strength", 0)
        peak_months = seasonal_patterns.get("peak_months", [])
        consistency = seasonal_patterns.get("consistency_score", 50)

        # Lower seasonality = higher score (more stable)
        if seasonality_strength < 10:
            base_score = 95  # Very stable
        elif seasonality_strength < 25:
            base_score = 80  # Moderately stable
        elif seasonality_strength < 50:
            base_score = 60  # Some seasonality
        else:
            base_score = 40  # Highly seasonal

        # Adjust for consistency
        consistency_multiplier = consistency / 100

        return base_score * consistency_multiplier

    @staticmethod
    def _score_content_gaps(
        content_analysis: Optional[Dict[str, Any]],
    ) -> Optional[float]:
        """Score based on content gap opportunities."""
        if not content_analysis:
            return None

        gap_count = content_analysis.get("identified_gaps", 0)
        content_quality = content_analysis.get("avg_content_quality", 50)
        differentiation_opportunities = content_analysis.get(
            "differentiation_score", 50
        )

        # More gaps = higher opportunity
        if gap_count > 10:
            gap_score = 90
        elif gap_count > 5:
            gap_score = 70
        elif gap_count > 2:
            gap_score = 50
        else:
            gap_score = 30

        # Lower content quality = higher opportunity
        quality_multiplier = (100 - content_quality) / 100

        # Combine scores
        final_score = (gap_score * 0.6 + differentiation_opportunities * 0.4) * (
            1 + quality_multiplier
        )
        return min(100, final_score)


class KeywordExpander:
    """Expands base keywords into niche-specific variations."""

    # Common keyword modifiers for publishing niches
    MODIFIERS = {
        "journal": [
            "journal",
            "notebook",
            "diary",
            "planner",
            "log",
            "tracker",
            "organizer",
        ],
        "audience": [
            "kids",
            "children",
            "teens",
            "adults",
            "seniors",
            "women",
            "men",
            "professionals",
        ],
        "purpose": [
            "daily",
            "weekly",
            "monthly",
            "travel",
            "work",
            "personal",
            "business",
            "creative",
        ],
        "style": [
            "lined",
            "dotted",
            "blank",
            "guided",
            "prompted",
            "illustrated",
            "minimalist",
        ],
        "theme": [
            "gratitude",
            "mindfulness",
            "fitness",
            "productivity",
            "self-care",
            "goals",
        ],
    }

    @classmethod
    def expand_keywords(
        cls, base_keywords: List[str], max_combinations: int = 100
    ) -> List[str]:
        """Expand base keywords into variations."""
        expanded = set(base_keywords)

        for base_keyword in base_keywords:
            # Add single modifier combinations
            for category, modifiers in cls.MODIFIERS.items():
                for modifier in modifiers:
                    # Prefix combinations
                    expanded.add(f"{modifier} {base_keyword}")
                    # Suffix combinations
                    expanded.add(f"{base_keyword} {modifier}")

            # Add two-modifier combinations (limited)
            modifier_pairs = list(itertools.combinations(cls.MODIFIERS.keys(), 2))
            for cat1, cat2 in modifier_pairs[:5]:  # Limit combinations
                for mod1 in cls.MODIFIERS[cat1][:3]:  # Top 3 from each category
                    for mod2 in cls.MODIFIERS[cat2][:3]:
                        expanded.add(f"{mod1} {base_keyword} {mod2}")
                        if len(expanded) >= max_combinations:
                            break
                    if len(expanded) >= max_combinations:
                        break
                if len(expanded) >= max_combinations:
                    break

        # Clean and filter keywords
        cleaned = []
        for keyword in expanded:
            # Basic cleaning
            keyword = re.sub(r"\s+", " ", keyword.strip().lower())
            # Filter out very long keywords
            if len(keyword) <= 100 and len(keyword.split()) <= 6:
                cleaned.append(keyword)

        return cleaned[:max_combinations]


async def find_profitable_niches(
    trends_client: TrendsClient,
    keepa_client: Optional[KeepaClient],
    cache_manager: CacheManager,
    base_keywords: List[str],
    categories: Optional[List[str]] = None,
    min_profitability_score: float = 60,
    max_competition_level: str = "medium",
    limit: int = 10,
) -> Dict[str, Any]:
    """Find profitable publishing niches.

    Args:
        trends_client: Google Trends client
        keepa_client: Keepa API client (optional)
        cache_manager: Cache manager for performance
        base_keywords: Starting keywords for niche discovery
        categories: Amazon categories to focus on
        min_profitability_score: Minimum score threshold (0-100)
        max_competition_level: Maximum competition level (low/medium/high)
        limit: Maximum number of niches to return

    Returns:
        Dictionary containing discovered niches and analysis metadata
    """
    logger.info(f"Starting niche discovery for keywords: {base_keywords}")

    try:
        # Step 1: Expand keywords
        expanded_keywords = KeywordExpander.expand_keywords(
            base_keywords, max_combinations=200
        )
        logger.info(f"Expanded to {len(expanded_keywords)} keyword variations")

        # Step 2: Analyze trends for expanded keywords (batch processing)
        trend_analyses = await _batch_analyze_trends(
            trends_client, expanded_keywords[:50]
        )  # Limit for performance

        # Step 3: Filter keywords with good trend potential
        promising_keywords = _filter_promising_trends(
            trend_analyses, min_trend_score=30
        )
        logger.info(
            f"Found {len(promising_keywords)} keywords with good trend potential"
        )

        # Step 4: Analyze competition for promising keywords
        competition_data = await _analyze_competition(
            keepa_client, promising_keywords, categories
        )

        # Step 5: Generate niche candidates
        niche_candidates = await _generate_niche_candidates(
            promising_keywords, trend_analyses, competition_data, categories
        )

        # Step 6: Score and rank niches
        scored_niches = _score_and_rank_niches(
            niche_candidates, min_profitability_score, max_competition_level
        )

        # Step 7: Return top niches
        top_niches = scored_niches[:limit]

        result = {
            "niches": [niche.to_dict() for niche in top_niches],
            "analysis_metadata": {
                "base_keywords": base_keywords,
                "expanded_keywords_count": len(expanded_keywords),
                "analyzed_trends_count": len(trend_analyses),
                "promising_keywords_count": len(promising_keywords),
                "niche_candidates_count": len(niche_candidates),
                "final_niches_count": len(top_niches),
                "min_profitability_score": min_profitability_score,
                "max_competition_level": max_competition_level,
                "analysis_timestamp": datetime.now().isoformat(),
            },
            "recommendations": _generate_recommendations(top_niches, scored_niches),
        }

        logger.info(
            f"Niche discovery completed. Found {len(top_niches)} profitable niches"
        )
        return result

    except Exception as e:
        logger.error(f"Niche discovery failed: {e}")
        raise


async def _batch_analyze_trends(
    trends_client: TrendsClient, keywords: List[str]
) -> Dict[str, TrendAnalysis]:
    """Analyze trends for multiple keywords efficiently."""
    trend_analyses = {}

    # Process in smaller batches to respect rate limits
    batch_size = 5
    for i in range(0, len(keywords), batch_size):
        batch = keywords[i : i + batch_size]

        # Process batch concurrently
        tasks = []
        for keyword in batch:
            task = trends_client.get_trend_analysis(keyword, timeframe="today 12-m")
            tasks.append(task)

        # Wait for batch completion
        batch_results = await asyncio.gather(*tasks, return_exceptions=True)

        # Process results
        for keyword, result in zip(batch, batch_results):
            if isinstance(result, TrendAnalysis):
                trend_analyses[keyword] = result
            elif isinstance(result, Exception):
                logger.warning(f"Failed to analyze trend for '{keyword}': {result}")

        # Rate limiting delay between batches
        if i + batch_size < len(keywords):
            await asyncio.sleep(2)

    return trend_analyses


def _filter_promising_trends(
    trend_analyses: Dict[str, TrendAnalysis], min_trend_score: float = 30
) -> List[str]:
    """Filter keywords with promising trend characteristics."""
    promising = []

    for keyword, analysis in trend_analyses.items():
        # Basic trend score filter
        if analysis.trend_score < min_trend_score:
            continue

        # Avoid declining trends
        if analysis.direction == TrendDirection.DECLINING and analysis.trend_score < 50:
            continue

        # Require minimum confidence
        if analysis.confidence_level < 0.3:
            continue

        promising.append(keyword)

    return promising


async def _analyze_competition(
    keepa_client: Optional[KeepaClient],
    keywords: List[str],
    categories: Optional[List[str]],
) -> Dict[str, Dict[str, Any]]:
    """Analyze competition for keywords using Amazon/Keepa data."""
    competition_data = {}

    if not keepa_client:
        logger.warning("No Keepa client available - using simulated competition data")
        # Return simulated data for development
        for keyword in keywords:
            competition_data[keyword] = {
                "competitor_count": len(keyword.split()) * 20,  # Rough estimate
                "avg_review_count": 50,
                "avg_rating": 4.0,
                "price_range": {"min": 5.99, "max": 19.99, "avg": 12.99},
                "estimated": True,
            }
        return competition_data

    # Analyze competition using Keepa search
    for keyword in keywords[:20]:  # Limit for performance
        try:
            # Search for products
            products = keepa_client.search_products(keyword, limit=20)

            if products:
                # Analyze competition metrics
                review_counts = [p.review_count for p in products if p.review_count]
                ratings = [p.rating for p in products if p.rating]
                prices = [p.current_price for p in products if p.current_price]


                competition_data[keyword] = {
                    "competitor_count": len(products),
                    "avg_review_count": (
                        sum(review_counts) / len(review_counts) if review_counts else 0
                    ),
                    "avg_rating": sum(ratings) / len(ratings) if ratings else 0,
                    "price_range": {
                        "min": min(prices) if prices else 0,
                        "max": max(prices) if prices else 0,
                        "avg": sum(prices) / len(prices) if prices else 0,

                    },
                    "estimated": False,
                }
            else:
                # No competition found
                competition_data[keyword] = {
                    "competitor_count": 0,
                    "avg_review_count": 0,
                    "avg_rating": 0,
                    "price_range": {"min": 0, "max": 0, "avg": 0},
                    "estimated": False,
                }

        except Exception as e:
            logger.warning(f"Failed to analyze competition for '{keyword}': {e}")
            continue

    return competition_data


<<<<<<< HEAD
async def _generate_niche_candidates(keywords: List[str], trend_analyses: Dict[str, TrendAnalysis],
                                    competition_data: Dict[str, Dict[str, Any]],
                                    categories: Optional[List[str]]) -> List[Niche]:
=======
async def _generate_niche_candidates(
    keywords: List[str],
    trend_analyses: Dict[str, TrendAnalysis],
    competition_data: Dict[str, Dict[str, Any]],
    categories: Optional[List[str]],
) -> List[Niche]:
>>>>>>> ccf0e48f
    """Generate niche candidates from analyzed data."""
    niche_candidates = []

    for keyword in keywords:
        trend_analysis = trend_analyses.get(keyword)
        competition = competition_data.get(keyword, {})

        if not trend_analysis:
            continue

        # Estimate market metrics and derive market size score
        metrics = _estimate_market_size(trend_analysis, competition)
        market_size_score = NicheScorer._score_market_size(metrics)

        # Create niche object
        niche = Niche(
            category=categories[0] if categories else "Books & Journals",
            primary_keyword=keyword,
            keywords=[keyword] + trend_analysis.related_queries[:10],
            trend_analysis_data=trend_analysis,
            competitor_analysis_data=competition,
<<<<<<< HEAD
            market_size_score=_estimate_market_size(trend_analysis, competition),
=======
            market_size_score=market_size_score,
>>>>>>> ccf0e48f
            seasonal_factors=trend_analysis.seasonal_patterns,
            # Calculate and assign numeric scores directly during construction
            profitability_score_numeric=NicheScorer.calculate_profitability_score(
                {
                    "trend_analysis": trend_analysis,
                    "competition_data": competition,
<<<<<<< HEAD
                    "market_metrics": {
                        "estimated_search_volume": _estimate_market_size(trend_analysis, competition) * 100
                    },
=======
                    "market_metrics": metrics,
>>>>>>> ccf0e48f
                    "seasonal_patterns": trend_analysis.seasonal_patterns,
                    "content_analysis": {"identified_gaps": 5},
                }
            ),
<<<<<<< HEAD
            competition_score_numeric=NicheScorer._score_competition_level(competition) or 0.0,
        )
        niche_candidates.append(niche)
    
=======
            competition_score_numeric=NicheScorer._score_competition_level(competition)
            or 0.0,
        )
        # `competition_level` and `profitability_tier` will be set in Niche's __post_init__

        niche_candidates.append(niche)

>>>>>>> ccf0e48f
    return niche_candidates


def _estimate_market_size(
    trend_analysis: TrendAnalysis, competition_data: Dict[str, Any]
) -> Dict[str, float]:
    """Estimate market metrics used for market size scoring."""
    base_volume = trend_analysis.trend_score * 100

    # Adjust volume for trend strength
    if trend_analysis.strength in [TrendStrength.STRONG, TrendStrength.VERY_STRONG]:
        volume_multiplier = 1.3
    elif trend_analysis.strength == TrendStrength.MODERATE:
        volume_multiplier = 1.0
    else:
        volume_multiplier = 0.7

    estimated_search_volume = base_volume * volume_multiplier

    # Derive a category size proxy from competitor count
    competitor_count = competition_data.get("competitor_count", 0)
    if competitor_count == 0:
        category_size_score = 100.0
    elif competitor_count < 10:
        category_size_score = 90.0
    elif competitor_count < 50:
        category_size_score = 70.0
    elif competitor_count < 100:
        category_size_score = 50.0
    else:
        category_size_score = 30.0

    return {
        "estimated_search_volume": estimated_search_volume,
        "related_keyword_count": len(trend_analysis.related_queries),
        "category_size_score": category_size_score,
    }


def _score_and_rank_niches(
    niche_candidates: List[Niche], min_score: float, max_competition: str
) -> List[Niche]:
    """Score and rank niche candidates."""
    scored_niches = []

    competition_limits = {"low": 20, "medium": 50, "high": 100}

    max_competitors = competition_limits.get(max_competition, 50)

    for niche in niche_candidates:
        # Re-calculate or confirm numeric competition score
        niche.competition_score_numeric = (
            NicheScorer._score_competition_level(niche.competitor_analysis_data) or 0.0
        )

        # Set the categorical competition level based on numeric score
        niche.competition_level = Niche._determine_competition_level(
            niche.competition_score_numeric
        )

        # Re-estimate market metrics for consistent scoring
        metrics = _estimate_market_size(
            niche.trend_analysis_data, niche.competitor_analysis_data
        )
        niche.market_size_score = NicheScorer._score_market_size(metrics)

        niche_data_for_scoring = {
            "trend_analysis": niche.trend_analysis_data,
            "competition_data": niche.competitor_analysis_data,
            "market_metrics": metrics,
            "seasonal_patterns": niche.seasonal_factors,
            "content_analysis": {"identified_gaps": 5},
        }
        niche.profitability_score_numeric = NicheScorer.calculate_profitability_score(
            niche_data_for_scoring
        )

        # Set the categorical profitability tier based on numeric score
        niche.profitability_tier = Niche._determine_profitability_tier(
            niche.profitability_score_numeric
        )

        # Apply minimum score filter (using numeric score)
        if niche.profitability_score_numeric >= min_score:
            scored_niches.append(niche)

    # Sort by profitability score_numeric (descending)
    scored_niches.sort(key=lambda n: n.profitability_score_numeric, reverse=True)

    return scored_niches


def _generate_recommendations(
    top_niches: List[Niche], all_scored_niches: List[Niche]
) -> Dict[str, Any]:
    """Generate actionable recommendations based on niche analysis."""
    if not top_niches:
        return {"message": "No profitable niches found with current criteria"}

    best_niche = top_niches[0]

    recommendations = {
        "primary_recommendation": {
            "niche": best_niche.primary_keyword,
            "score": best_niche.profitability_score_numeric,  # Use numeric score
            "reason": f"Highest profitability score with {best_niche.competition_level.value} competition",  # Use enum .value
        },
        "quick_wins": [],
        "long_term_opportunities": [],
        "market_insights": {
            "avg_profitability_score": sum(
                n.profitability_score_numeric for n in all_scored_niches
            )
            / len(all_scored_niches),
            "competition_distribution": {
                "low": len(
                    [
                        n
                        for n in all_scored_niches
                        if n.competition_level == CompetitionLevel.LOW
                    ]
                ),
                "medium": len(
                    [
                        n
                        for n in all_scored_niches
                        if n.competition_level == CompetitionLevel.MEDIUM
                    ]
                ),
                "high": len(
                    [
                        n
                        for n in all_scored_niches
                        if n.competition_level == CompetitionLevel.HIGH
                    ]
                ),
            },
        },
    }

    # Identify quick wins (low competition, decent score)
    for niche in top_niches[:5]:
<<<<<<< HEAD
        if niche.competition_level == CompetitionLevel.LOW and niche.profitability_score_numeric >= 60:
            recommendations["quick_wins"].append({
                "niche": niche.primary_keyword,
                "score": niche.profitability_score_numeric,
                "competitors": niche.competitor_analysis_data.get("count", 0)
            })
    
    # Identify long-term opportunities (high potential, manageable competition)
    for niche in top_niches[:10]:
        if (niche.profitability_score_numeric >= 75 and
            niche.trend_analysis_data and # Use the renamed field
            niche.trend_analysis_data.direction == TrendDirection.RISING):
            recommendations["long_term_opportunities"].append({
                "niche": niche.primary_keyword,
                "score": niche.profitability_score_numeric,
                "trend_direction": niche.trend_analysis_data.direction.value
            })
    
=======
        if (
            niche.competition_level == CompetitionLevel.LOW
            and niche.profitability_score_numeric >= 60
        ):
            recommendations["quick_wins"].append(
                {
                    "niche": niche.primary_keyword,
                    "score": niche.profitability_score,
                    "competitors": niche.competitor_data.get("count", 0),
                }
            )

    # Identify long-term opportunities (high potential, manageable competition)
    for niche in top_niches[:10]:
        if (
            niche.profitability_score_numeric >= 75
            and niche.trend_analysis_data  # Use the renamed field
            and niche.trend_analysis_data.direction == TrendDirection.RISING
        ):
            recommendations["long_term_opportunities"].append(
                {
                    "niche": niche.primary_keyword,
                    "score": niche.profitability_score,
                    "trend_direction": niche.trend_analysis.direction.value,
                }
            )

>>>>>>> ccf0e48f
    return recommendations<|MERGE_RESOLUTION|>--- conflicted
+++ resolved
@@ -31,21 +31,8 @@
     RiskLevel,
 )
 from ...models.trend_model import TrendAnalysis, TrendDirection, TrendStrength
-<<<<<<< HEAD
-=======
-from src.kdp_strategist.models.niche_model import (
-    Niche,
-    CompetitionLevel,
-    ProfitabilityTier,
-    RiskLevel,
-)  # Add RiskLevel
-from src.kdp_strategist.models.trend_model import (
-    TrendAnalysis,
-    TrendDirection,
-    TrendStrength,
-)
-
->>>>>>> ccf0e48f
+
+
 logger = logging.getLogger(__name__)
 
 
@@ -572,18 +559,10 @@
     return competition_data
 
 
-<<<<<<< HEAD
 async def _generate_niche_candidates(keywords: List[str], trend_analyses: Dict[str, TrendAnalysis],
                                     competition_data: Dict[str, Dict[str, Any]],
                                     categories: Optional[List[str]]) -> List[Niche]:
-=======
-async def _generate_niche_candidates(
-    keywords: List[str],
-    trend_analyses: Dict[str, TrendAnalysis],
-    competition_data: Dict[str, Dict[str, Any]],
-    categories: Optional[List[str]],
-) -> List[Niche]:
->>>>>>> ccf0e48f
+
     """Generate niche candidates from analyzed data."""
     niche_candidates = []
 
@@ -605,42 +584,30 @@
             keywords=[keyword] + trend_analysis.related_queries[:10],
             trend_analysis_data=trend_analysis,
             competitor_analysis_data=competition,
-<<<<<<< HEAD
+
             market_size_score=_estimate_market_size(trend_analysis, competition),
-=======
-            market_size_score=market_size_score,
->>>>>>> ccf0e48f
+
             seasonal_factors=trend_analysis.seasonal_patterns,
             # Calculate and assign numeric scores directly during construction
             profitability_score_numeric=NicheScorer.calculate_profitability_score(
                 {
                     "trend_analysis": trend_analysis,
                     "competition_data": competition,
-<<<<<<< HEAD
+
                     "market_metrics": {
                         "estimated_search_volume": _estimate_market_size(trend_analysis, competition) * 100
                     },
-=======
-                    "market_metrics": metrics,
->>>>>>> ccf0e48f
+
                     "seasonal_patterns": trend_analysis.seasonal_patterns,
                     "content_analysis": {"identified_gaps": 5},
                 }
             ),
-<<<<<<< HEAD
+
             competition_score_numeric=NicheScorer._score_competition_level(competition) or 0.0,
         )
         niche_candidates.append(niche)
     
-=======
-            competition_score_numeric=NicheScorer._score_competition_level(competition)
-            or 0.0,
-        )
-        # `competition_level` and `profitability_tier` will be set in Niche's __post_init__
-
-        niche_candidates.append(niche)
-
->>>>>>> ccf0e48f
+
     return niche_candidates
 
 
@@ -783,7 +750,7 @@
 
     # Identify quick wins (low competition, decent score)
     for niche in top_niches[:5]:
-<<<<<<< HEAD
+
         if niche.competition_level == CompetitionLevel.LOW and niche.profitability_score_numeric >= 60:
             recommendations["quick_wins"].append({
                 "niche": niche.primary_keyword,
@@ -801,34 +768,5 @@
                 "score": niche.profitability_score_numeric,
                 "trend_direction": niche.trend_analysis_data.direction.value
             })
-    
-=======
-        if (
-            niche.competition_level == CompetitionLevel.LOW
-            and niche.profitability_score_numeric >= 60
-        ):
-            recommendations["quick_wins"].append(
-                {
-                    "niche": niche.primary_keyword,
-                    "score": niche.profitability_score,
-                    "competitors": niche.competitor_data.get("count", 0),
-                }
-            )
-
-    # Identify long-term opportunities (high potential, manageable competition)
-    for niche in top_niches[:10]:
-        if (
-            niche.profitability_score_numeric >= 75
-            and niche.trend_analysis_data  # Use the renamed field
-            and niche.trend_analysis_data.direction == TrendDirection.RISING
-        ):
-            recommendations["long_term_opportunities"].append(
-                {
-                    "niche": niche.primary_keyword,
-                    "score": niche.profitability_score,
-                    "trend_direction": niche.trend_analysis.direction.value,
-                }
-            )
-
->>>>>>> ccf0e48f
+
     return recommendations