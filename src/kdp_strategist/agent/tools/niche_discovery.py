"""Niche Discovery Tool.

Finds profitable publishing niches by analyzing:
- Keyword variations and search volume
- Google Trends data for market interest
- Amazon competition analysis
- Market opportunity scoring
- Content gap identification

The tool combines multiple data sources to identify niches with:
- High market demand (Google Trends)
- Manageable competition (Amazon/Keepa data)
- Sustainable growth potential
- Clear monetization opportunities
"""

import asyncio
import logging
from typing import Dict, List, Optional, Any, Tuple
from datetime import datetime
import itertools
import re

from ...data.cache_manager import CacheManager
from ...data.keepa_client import KeepaClient
from ...data.trends_client import TrendsClient
from ...models.niche_model import Niche
from ...models.trend_model import TrendAnalysis, TrendDirection, TrendStrength
from src.kdp_strategist.models.niche_model import (
    Niche,
    CompetitionLevel,
    ProfitabilityTier,
    RiskLevel,
)  # Add RiskLevel
from src.kdp_strategist.models.trend_model import (
    TrendAnalysis,
    TrendDirection,
    TrendStrength,
)

logger = logging.getLogger(__name__)


class NicheScorer:
    """Scoring engine for niche profitability analysis."""

    # Scoring weights
    WEIGHTS = {
        "trend_score": 0.25,
        "competition_score": 0.30,
        "market_size_score": 0.20,
        "seasonality_score": 0.15,
        "content_gap_score": 0.10,
    }

<<<<<<< HEAD
=======
    # Competition scoring thresholds
    LOW_COMPETITION_THRESHOLD = 10
    MEDIUM_COMPETITION_THRESHOLD = 50
    HIGH_COMPETITION_THRESHOLD = 100

    HIGH_REVIEW_THRESHOLD = 1000
    MEDIUM_REVIEW_THRESHOLD = 100
    LOW_REVIEW_THRESHOLD = 10

    LOW_RATING_THRESHOLD = 3.5
    HIGH_RATING_THRESHOLD = 4.5
    
>>>>>>> 6a9137ee
    @classmethod
    def calculate_profitability_score(cls, niche_data: Dict[str, Any]) -> float:
        """Calculate overall profitability score (0-100)."""
        scores = {
            "trend_score": cls._score_trend_strength(niche_data.get("trend_analysis")),
            "competition_score": cls._score_competition_level(
                niche_data.get("competition_data")
            ),
            "market_size_score": cls._score_market_size(
                niche_data.get("market_metrics")
            ),
            "seasonality_score": cls._score_seasonality(
                niche_data.get("seasonal_patterns")
            ),
            "content_gap_score": cls._score_content_gaps(
                niche_data.get("content_analysis")
            ),
        }

        # Calculate weighted score
        total_score = sum(
            score * cls.WEIGHTS[key]
            for key, score in scores.items()
            if score is not None
        )
        weight_sum = sum(
            cls.WEIGHTS[key] for key, score in scores.items() if score is not None
        )

        return (total_score / weight_sum * 100) if weight_sum > 0 else 0

    @staticmethod
    def _score_trend_strength(
        trend_analysis: Optional[TrendAnalysis],
    ) -> Optional[float]:
        """Score based on trend strength and direction."""
        if not trend_analysis:
            return None

        base_score = trend_analysis.trend_score

        # Adjust for trend direction
        if trend_analysis.direction == TrendDirection.RISING:
            base_score *= 1.2
        elif trend_analysis.direction == TrendDirection.DECLINING:
            base_score *= 0.7

        # Adjust for trend strength
        strength_multipliers = {
            TrendStrength.VERY_STRONG: 1.3,
            TrendStrength.STRONG: 1.1,
            TrendStrength.MODERATE: 1.0,
            TrendStrength.WEAK: 0.8,
            TrendStrength.VERY_WEAK: 0.5,
        }

        multiplier = strength_multipliers.get(trend_analysis.strength, 1.0)
        return min(100, base_score * multiplier)

    @staticmethod
    def _score_competition_level(
        competition_data: Optional[Dict[str, Any]],
    ) -> Optional[float]:
        """Score based on competition analysis."""
        if not competition_data:
            return None

        # Lower competition = higher score
        competitor_count = competition_data.get("competitor_count", 0)
        avg_reviews = competition_data.get("avg_review_count", 0)
        avg_rating = competition_data.get("avg_rating", 0)
        price_range = competition_data.get("price_range", {})

        # Base score inversely related to competition
        if competitor_count == 0:
            base_score = 100
        elif competitor_count < cls.LOW_COMPETITION_THRESHOLD:
            base_score = 90
        elif competitor_count < cls.MEDIUM_COMPETITION_THRESHOLD:
            base_score = 70
        elif competitor_count < cls.HIGH_COMPETITION_THRESHOLD:
            base_score = 50
        else:
            base_score = 30

        # Adjust for review saturation
        if avg_reviews > cls.HIGH_REVIEW_THRESHOLD:
            base_score *= 0.6  # High review saturation
        elif avg_reviews > cls.MEDIUM_REVIEW_THRESHOLD:
            base_score *= 0.8
        elif avg_reviews < cls.LOW_REVIEW_THRESHOLD:
            base_score *= 1.2  # Low review saturation = opportunity

        # Adjust for rating quality
        if avg_rating < cls.LOW_RATING_THRESHOLD:
            base_score *= 1.3  # Poor ratings = opportunity
        elif avg_rating > cls.HIGH_RATING_THRESHOLD:
            base_score *= 0.9  # High ratings = strong competition

        return min(100, base_score)

    @staticmethod
    def _score_market_size(market_metrics: Optional[Dict[str, Any]]) -> Optional[float]:
        """Score based on market size indicators."""
        if not market_metrics:
            return None

        search_volume = market_metrics.get("estimated_search_volume", 0)
        related_keywords = market_metrics.get("related_keyword_count", 0)
        category_size = market_metrics.get("category_size_score", 50)

        # Score based on search volume
        if search_volume > 10000:
            volume_score = 90
        elif search_volume > 1000:
            volume_score = 70
        elif search_volume > 100:
            volume_score = 50
        else:
            volume_score = 30

        # Adjust for keyword diversity
        keyword_multiplier = min(1.5, 1 + (related_keywords / 100))

        # Combine scores
        final_score = (volume_score * 0.6 + category_size * 0.4) * keyword_multiplier
        return min(100, final_score)

    @staticmethod
    def _score_seasonality(
        seasonal_patterns: Optional[Dict[str, Any]],
    ) -> Optional[float]:
        """Score based on seasonal stability."""
        if not seasonal_patterns:
            return 75  # Neutral score if no data

        seasonality_strength = seasonal_patterns.get("seasonality_strength", 0)
        peak_months = seasonal_patterns.get("peak_months", [])
        consistency = seasonal_patterns.get("consistency_score", 50)

        # Lower seasonality = higher score (more stable)
        if seasonality_strength < 10:
            base_score = 95  # Very stable
        elif seasonality_strength < 25:
            base_score = 80  # Moderately stable
        elif seasonality_strength < 50:
            base_score = 60  # Some seasonality
        else:
            base_score = 40  # Highly seasonal

        # Adjust for consistency
        consistency_multiplier = consistency / 100

        return base_score * consistency_multiplier

    @staticmethod
    def _score_content_gaps(
        content_analysis: Optional[Dict[str, Any]],
    ) -> Optional[float]:
        """Score based on content gap opportunities."""
        if not content_analysis:
            return None

        gap_count = content_analysis.get("identified_gaps", 0)
        content_quality = content_analysis.get("avg_content_quality", 50)
        differentiation_opportunities = content_analysis.get(
            "differentiation_score", 50
        )

        # More gaps = higher opportunity
        if gap_count > 10:
            gap_score = 90
        elif gap_count > 5:
            gap_score = 70
        elif gap_count > 2:
            gap_score = 50
        else:
            gap_score = 30

        # Lower content quality = higher opportunity
        quality_multiplier = (100 - content_quality) / 100

        # Combine scores
        final_score = (gap_score * 0.6 + differentiation_opportunities * 0.4) * (
            1 + quality_multiplier
        )
        return min(100, final_score)


class KeywordExpander:
    """Expands base keywords into niche-specific variations."""

    # Common keyword modifiers for publishing niches
    MODIFIERS = {
        "journal": [
            "journal",
            "notebook",
            "diary",
            "planner",
            "log",
            "tracker",
            "organizer",
        ],
        "audience": [
            "kids",
            "children",
            "teens",
            "adults",
            "seniors",
            "women",
            "men",
            "professionals",
        ],
        "purpose": [
            "daily",
            "weekly",
            "monthly",
            "travel",
            "work",
            "personal",
            "business",
            "creative",
        ],
        "style": [
            "lined",
            "dotted",
            "blank",
            "guided",
            "prompted",
            "illustrated",
            "minimalist",
        ],
        "theme": [
            "gratitude",
            "mindfulness",
            "fitness",
            "productivity",
            "self-care",
            "goals",
        ],
    }

    @classmethod
    def expand_keywords(
        cls, base_keywords: List[str], max_combinations: int = 100
    ) -> List[str]:
        """Expand base keywords into variations."""
        expanded = set(base_keywords)

        for base_keyword in base_keywords:
            # Add single modifier combinations
            for category, modifiers in cls.MODIFIERS.items():
                for modifier in modifiers:
                    # Prefix combinations
                    expanded.add(f"{modifier} {base_keyword}")
                    # Suffix combinations
                    expanded.add(f"{base_keyword} {modifier}")

            # Add two-modifier combinations (limited)
            modifier_pairs = list(itertools.combinations(cls.MODIFIERS.keys(), 2))
            for cat1, cat2 in modifier_pairs[:5]:  # Limit combinations
                for mod1 in cls.MODIFIERS[cat1][:3]:  # Top 3 from each category
                    for mod2 in cls.MODIFIERS[cat2][:3]:
                        expanded.add(f"{mod1} {base_keyword} {mod2}")
                        if len(expanded) >= max_combinations:
                            break
                    if len(expanded) >= max_combinations:
                        break
                if len(expanded) >= max_combinations:
                    break

        # Clean and filter keywords
        cleaned = []
        for keyword in expanded:
            # Basic cleaning
            keyword = re.sub(r"\s+", " ", keyword.strip().lower())
            # Filter out very long keywords
            if len(keyword) <= 100 and len(keyword.split()) <= 6:
                cleaned.append(keyword)

        return cleaned[:max_combinations]


async def find_profitable_niches(
    trends_client: TrendsClient,
    keepa_client: Optional[KeepaClient],
    cache_manager: CacheManager,
    base_keywords: List[str],
    categories: Optional[List[str]] = None,
    min_profitability_score: float = 60,
    max_competition_level: str = "medium",
    limit: int = 10,
) -> Dict[str, Any]:
    """Find profitable publishing niches.

    Args:
        trends_client: Google Trends client
        keepa_client: Keepa API client (optional)
        cache_manager: Cache manager for performance
        base_keywords: Starting keywords for niche discovery
        categories: Amazon categories to focus on
        min_profitability_score: Minimum score threshold (0-100)
        max_competition_level: Maximum competition level (low/medium/high)
        limit: Maximum number of niches to return

    Returns:
        Dictionary containing discovered niches and analysis metadata
    """
    logger.info(f"Starting niche discovery for keywords: {base_keywords}")

    try:
        # Step 1: Expand keywords
        expanded_keywords = KeywordExpander.expand_keywords(
            base_keywords, max_combinations=200
        )
        logger.info(f"Expanded to {len(expanded_keywords)} keyword variations")

        # Step 2: Analyze trends for expanded keywords (batch processing)
        trend_analyses = await _batch_analyze_trends(
            trends_client, expanded_keywords[:50]
        )  # Limit for performance

        # Step 3: Filter keywords with good trend potential
        promising_keywords = _filter_promising_trends(
            trend_analyses, min_trend_score=30
        )
        logger.info(
            f"Found {len(promising_keywords)} keywords with good trend potential"
        )

        # Step 4: Analyze competition for promising keywords
        competition_data = await _analyze_competition(
            keepa_client, promising_keywords, categories
        )

        # Step 5: Generate niche candidates
        niche_candidates = await _generate_niche_candidates(
            promising_keywords, trend_analyses, competition_data, categories
        )

        # Step 6: Score and rank niches
        scored_niches = _score_and_rank_niches(
            niche_candidates, min_profitability_score, max_competition_level
        )

        # Step 7: Return top niches
        top_niches = scored_niches[:limit]

        result = {
            "niches": [niche.to_dict() for niche in top_niches],
            "analysis_metadata": {
                "base_keywords": base_keywords,
                "expanded_keywords_count": len(expanded_keywords),
                "analyzed_trends_count": len(trend_analyses),
                "promising_keywords_count": len(promising_keywords),
                "niche_candidates_count": len(niche_candidates),
                "final_niches_count": len(top_niches),
                "min_profitability_score": min_profitability_score,
                "max_competition_level": max_competition_level,
                "analysis_timestamp": datetime.now().isoformat(),
            },
            "recommendations": _generate_recommendations(top_niches, scored_niches),
        }

        logger.info(
            f"Niche discovery completed. Found {len(top_niches)} profitable niches"
        )
        return result

    except Exception as e:
        logger.error(f"Niche discovery failed: {e}")
        raise


async def _batch_analyze_trends(
    trends_client: TrendsClient, keywords: List[str]
) -> Dict[str, TrendAnalysis]:
    """Analyze trends for multiple keywords efficiently."""
    trend_analyses = {}

    # Process in smaller batches to respect rate limits
    batch_size = 5
    for i in range(0, len(keywords), batch_size):
        batch = keywords[i : i + batch_size]

        # Process batch concurrently
        tasks = []
        for keyword in batch:
            task = trends_client.get_trend_analysis(keyword, timeframe="today 12-m")
            tasks.append(task)

        # Wait for batch completion
        batch_results = await asyncio.gather(*tasks, return_exceptions=True)

        # Process results
        for keyword, result in zip(batch, batch_results):
            if isinstance(result, TrendAnalysis):
                trend_analyses[keyword] = result
            elif isinstance(result, Exception):
                logger.warning(f"Failed to analyze trend for '{keyword}': {result}")

        # Rate limiting delay between batches
        if i + batch_size < len(keywords):
            await asyncio.sleep(2)

    return trend_analyses


def _filter_promising_trends(
    trend_analyses: Dict[str, TrendAnalysis], min_trend_score: float = 30
) -> List[str]:
    """Filter keywords with promising trend characteristics."""
    promising = []

    for keyword, analysis in trend_analyses.items():
        # Basic trend score filter
        if analysis.trend_score < min_trend_score:
            continue

        # Avoid declining trends
        if analysis.direction == TrendDirection.DECLINING and analysis.trend_score < 50:
            continue

        # Require minimum confidence
        if analysis.confidence_level < 0.3:
            continue

        promising.append(keyword)

    return promising


async def _analyze_competition(
    keepa_client: Optional[KeepaClient],
    keywords: List[str],
    categories: Optional[List[str]],
) -> Dict[str, Dict[str, Any]]:
    """Analyze competition for keywords using Amazon/Keepa data."""
    competition_data = {}

    if not keepa_client:
        logger.warning("No Keepa client available - using simulated competition data")
        # Return simulated data for development
        for keyword in keywords:
            competition_data[keyword] = {
                "competitor_count": len(keyword.split()) * 20,  # Rough estimate
                "avg_review_count": 50,
                "avg_rating": 4.0,
                "price_range": {"min": 5.99, "max": 19.99, "avg": 12.99},
                "estimated": True,
            }
        return competition_data

    # Analyze competition using Keepa search
    for keyword in keywords[:20]:  # Limit for performance
        try:
            # Search for products
            products = keepa_client.search_products(keyword, limit=20)

            if products:
                # Analyze competition metrics
                review_counts = [p.review_count for p in products if p.review_count]
                ratings = [p.rating for p in products if p.rating]
                prices = [p.current_price for p in products if p.current_price]

<<<<<<< HEAD
                competition_data[keyword] = {
                    "competitor_count": len(products),
                    "avg_review_count": (
                        sum(review_counts) / len(review_counts) if review_counts else 0
                    ),
                    "avg_rating": sum(ratings) / len(ratings) if ratings else 0,
                    "price_range": {
                        "min": min(prices) if prices else 0,
                        "max": max(prices) if prices else 0,
                        "avg": sum(prices) / len(prices) if prices else 0,
=======
                avg_review_count = sum(review_counts) / len(review_counts) if review_counts else 0
                avg_rating = sum(ratings) / len(ratings) if ratings else 0
                min_price = min(prices) if prices else 0
                max_price = max(prices) if prices else 0
                avg_price = sum(prices) / len(prices) if prices else 0

                competition_data[keyword] = {
                    "competitor_count": len(products),
                    "avg_review_count": avg_review_count,
                    "avg_rating": avg_rating,
                    "price_range": {
                        "min": min_price,
                        "max": max_price,
                        "avg": avg_price,
>>>>>>> 6a9137ee
                    },
                    "estimated": False,
                }
            else:
                # No competition found
                competition_data[keyword] = {
                    "competitor_count": 0,
                    "avg_review_count": 0,
                    "avg_rating": 0,
                    "price_range": {"min": 0, "max": 0, "avg": 0},
                    "estimated": False,
                }

        except Exception as e:
            logger.warning(f"Failed to analyze competition for '{keyword}': {e}")
            continue

    return competition_data


async def _generate_niche_candidates(
    keywords: List[str],
    trend_analyses: Dict[str, TrendAnalysis],
    competition_data: Dict[str, Dict[str, Any]],
    categories: Optional[List[str]],
) -> List[Niche]:
    """Generate niche candidates from analyzed data."""
    niche_candidates = []

    for keyword in keywords:
        trend_analysis = trend_analyses.get(keyword)
        competition = competition_data.get(keyword, {})

        if not trend_analysis:
            continue

        # Estimate market metrics and derive market size score
        metrics = _estimate_market_size(trend_analysis, competition)
        market_size_score = NicheScorer._score_market_size(metrics)

        # Create niche object
        niche = Niche(
            category=categories[0] if categories else "Books & Journals",
            primary_keyword=keyword,
            keywords=[keyword] + trend_analysis.related_queries[:10],
            trend_analysis_data=trend_analysis,
            competitor_analysis_data=competition,
            market_size_score=market_size_score,
            seasonal_factors=trend_analysis.seasonal_patterns,
            # Calculate and assign numeric scores directly during construction
            profitability_score_numeric=NicheScorer.calculate_profitability_score(
                {
                    "trend_analysis": trend_analysis,
                    "competition_data": competition,
                    "market_metrics": metrics,
                    "seasonal_patterns": trend_analysis.seasonal_patterns,
                    "content_analysis": {"identified_gaps": 5},
                }
            ),
            competition_score_numeric=NicheScorer._score_competition_level(competition)
            or 0.0,
        )
        # `competition_level` and `profitability_tier` will be set in Niche's __post_init__

        niche_candidates.append(niche)

    return niche_candidates


def _estimate_market_size(
    trend_analysis: TrendAnalysis, competition_data: Dict[str, Any]
) -> Dict[str, float]:
    """Estimate market metrics used for market size scoring."""
    base_volume = trend_analysis.trend_score * 100

    # Adjust volume for trend strength
    if trend_analysis.strength in [TrendStrength.STRONG, TrendStrength.VERY_STRONG]:
        volume_multiplier = 1.3
    elif trend_analysis.strength == TrendStrength.MODERATE:
        volume_multiplier = 1.0
    else:
        volume_multiplier = 0.7

    estimated_search_volume = base_volume * volume_multiplier

    # Derive a category size proxy from competitor count
    competitor_count = competition_data.get("competitor_count", 0)
    if competitor_count == 0:
        category_size_score = 100.0
    elif competitor_count < 10:
        category_size_score = 90.0
    elif competitor_count < 50:
        category_size_score = 70.0
    elif competitor_count < 100:
        category_size_score = 50.0
    else:
        category_size_score = 30.0

    return {
        "estimated_search_volume": estimated_search_volume,
        "related_keyword_count": len(trend_analysis.related_queries),
        "category_size_score": category_size_score,
    }


def _score_and_rank_niches(
    niche_candidates: List[Niche], min_score: float, max_competition: str
) -> List[Niche]:
    """Score and rank niche candidates."""
    scored_niches = []

    competition_limits = {"low": 20, "medium": 50, "high": 100}

    max_competitors = competition_limits.get(max_competition, 50)

    for niche in niche_candidates:
        # Re-calculate or confirm numeric competition score
        niche.competition_score_numeric = (
            NicheScorer._score_competition_level(niche.competitor_analysis_data) or 0.0
        )

        # Set the categorical competition level based on numeric score
        niche.competition_level = Niche._determine_competition_level(
            niche.competition_score_numeric
        )

        # Re-estimate market metrics for consistent scoring
        metrics = _estimate_market_size(
            niche.trend_analysis_data, niche.competitor_analysis_data
        )
        niche.market_size_score = NicheScorer._score_market_size(metrics)

        niche_data_for_scoring = {
            "trend_analysis": niche.trend_analysis_data,
            "competition_data": niche.competitor_analysis_data,
            "market_metrics": metrics,
            "seasonal_patterns": niche.seasonal_factors,
            "content_analysis": {"identified_gaps": 5},
        }
        niche.profitability_score_numeric = NicheScorer.calculate_profitability_score(
            niche_data_for_scoring
        )

        # Set the categorical profitability tier based on numeric score
        niche.profitability_tier = Niche._determine_profitability_tier(
            niche.profitability_score_numeric
        )

        # Apply minimum score filter (using numeric score)
        if niche.profitability_score_numeric >= min_score:
            scored_niches.append(niche)

    # Sort by profitability score_numeric (descending)
    scored_niches.sort(key=lambda n: n.profitability_score_numeric, reverse=True)

    return scored_niches


def _generate_recommendations(
    top_niches: List[Niche], all_scored_niches: List[Niche]
) -> Dict[str, Any]:
    """Generate actionable recommendations based on niche analysis."""
    if not top_niches:
        return {"message": "No profitable niches found with current criteria"}

    best_niche = top_niches[0]

    recommendations = {
        "primary_recommendation": {
            "niche": best_niche.primary_keyword,
            "score": best_niche.profitability_score_numeric,  # Use numeric score
            "reason": f"Highest profitability score with {best_niche.competition_level.value} competition",  # Use enum .value
        },
        "quick_wins": [],
        "long_term_opportunities": [],
        "market_insights": {
            "avg_profitability_score": sum(
                n.profitability_score_numeric for n in all_scored_niches
            )
            / len(all_scored_niches),
            "competition_distribution": {
                "low": len(
                    [
                        n
                        for n in all_scored_niches
                        if n.competition_level == CompetitionLevel.LOW
                    ]
                ),
                "medium": len(
                    [
                        n
                        for n in all_scored_niches
                        if n.competition_level == CompetitionLevel.MEDIUM
                    ]
                ),
                "high": len(
                    [
                        n
                        for n in all_scored_niches
                        if n.competition_level == CompetitionLevel.HIGH
                    ]
                ),
            },
        },
    }

    # Identify quick wins (low competition, decent score)
    for niche in top_niches[:5]:
        if (
            niche.competition_level == CompetitionLevel.LOW
            and niche.profitability_score_numeric >= 60
        ):
            recommendations["quick_wins"].append(
                {
                    "niche": niche.primary_keyword,
                    "score": niche.profitability_score,
                    "competitors": niche.competitor_data.get("count", 0),
                }
            )

    # Identify long-term opportunities (high potential, manageable competition)
    for niche in top_niches[:10]:
        if (
            niche.profitability_score_numeric >= 75
            and niche.trend_analysis_data  # Use the renamed field
            and niche.trend_analysis_data.direction == TrendDirection.RISING
        ):
            recommendations["long_term_opportunities"].append(
                {
                    "niche": niche.primary_keyword,
                    "score": niche.profitability_score,
                    "trend_direction": niche.trend_analysis.direction.value,
                }
            )

    return recommendations<|MERGE_RESOLUTION|>--- conflicted
+++ resolved
@@ -53,8 +53,7 @@
         "content_gap_score": 0.10,
     }
 
-<<<<<<< HEAD
-=======
+
     # Competition scoring thresholds
     LOW_COMPETITION_THRESHOLD = 10
     MEDIUM_COMPETITION_THRESHOLD = 50
@@ -67,7 +66,7 @@
     LOW_RATING_THRESHOLD = 3.5
     HIGH_RATING_THRESHOLD = 4.5
     
->>>>>>> 6a9137ee
+
     @classmethod
     def calculate_profitability_score(cls, niche_data: Dict[str, Any]) -> float:
         """Calculate overall profitability score (0-100)."""
@@ -533,7 +532,7 @@
                 ratings = [p.rating for p in products if p.rating]
                 prices = [p.current_price for p in products if p.current_price]
 
-<<<<<<< HEAD
+
                 competition_data[keyword] = {
                     "competitor_count": len(products),
                     "avg_review_count": (
@@ -544,22 +543,7 @@
                         "min": min(prices) if prices else 0,
                         "max": max(prices) if prices else 0,
                         "avg": sum(prices) / len(prices) if prices else 0,
-=======
-                avg_review_count = sum(review_counts) / len(review_counts) if review_counts else 0
-                avg_rating = sum(ratings) / len(ratings) if ratings else 0
-                min_price = min(prices) if prices else 0
-                max_price = max(prices) if prices else 0
-                avg_price = sum(prices) / len(prices) if prices else 0
-
-                competition_data[keyword] = {
-                    "competitor_count": len(products),
-                    "avg_review_count": avg_review_count,
-                    "avg_rating": avg_rating,
-                    "price_range": {
-                        "min": min_price,
-                        "max": max_price,
-                        "avg": avg_price,
->>>>>>> 6a9137ee
+
                     },
                     "estimated": False,
                 }
